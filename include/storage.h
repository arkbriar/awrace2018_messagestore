--- conflicted
+++ resolved
@@ -249,11 +249,7 @@
     PagedFile* data_file_;
 };
 
-<<<<<<< HEAD
-#define DATA_FILE_SPLITS 100
-=======
-#define DATA_FILE_SPLITS 4
->>>>>>> 4d76561b
+#define DATA_FILE_SPLITS 8
 
 class QueueStore {
 public:
