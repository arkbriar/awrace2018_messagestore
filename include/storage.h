#ifndef QUEUE_RACE_STORAGE_H
#define QUEUE_RACE_STORAGE_H

#include <fcntl.h>
#include <sys/mman.h>
#include <sys/stat.h>
#include <unistd.h>
#include <cerrno>
#include <mutex>
#include <thread>

#include "cache/concurrent-scalable-cache.h"
#include "common.h"

namespace race2018 {

/* -----------------------------------------------
 * MemBlock for messages.
 ------------------------------------------------*/
struct MemBlock {
    void* ptr;    // new char[length]
    size_t size;  // length of msg
};
using Message = MemBlock;
static MemBlock new_memblock(const char* src, size_t size) {
    MemBlock msg;
    msg.ptr = ::malloc(size);
    ::memcpy(msg.ptr, src, size);
    msg.size = size;
    return msg;
}
static inline void free_message(const Message& msg) { ::free(msg.ptr); }

/* -----------------------------------------------
 * Functions to read/write on buffers.
 ------------------------------------------------*/

namespace buffer {
template <class T>
union ReadWriter {
    T t;
    uint8_t bytes[sizeof(T)];
};

// Developers must be careful when using the following helper functions
// that T must be a simple struct and src/dest buffers must have enough
// bytes to read/write, otherwise behaviour is undefined.

template <class T>
void read_from_buf(const void* src, T& data) {
    ReadWriter<T>* reader = reinterpret_cast<ReadWriter<T>*>(&data);
    ::memcpy(reader->bytes, src, sizeof(T));
}

template <class T>
void write_to_buf(void* dest, const T& data) {
    ReadWriter<T>* writer = reinterpret_cast<ReadWriter<T>*>(dest);
    writer->t = data;
}

template <class T>
using RefHandleFunc = std::function<void(const T&)>;

template <class T>
void read_and_handle(const void* src, const RefHandleFunc<T>& handle_func) {
    ReadWriter<T>* reader = reinterpret_cast<ReadWriter<T>*>(src);
    handle_func(reader->t);
}

template <class T>
void batch_read_and_handle(const void* src, size_t size, const RefHandleFunc<T>& handle_func) {
    ReadWriter<T>* reader;
    uint8_t* ptr = (uint8_t*)src;
    for (size_t i = 0; i < size; ++i, ptr += sizeof(T)) {
        reader = reinterpret_cast<ReadWriter<T>*>(ptr);
        handle_func(reader->t);
    }
}
}  // namespace buffer

/* -----------------------------------------------
 * Helper class for stepped value generate
 ------------------------------------------------*/

template <class T, typename = std::enable_if<std::is_integral<T>::value>>
class SteppedValue {
public:
    SteppedValue(T step) : SteppedValue(T{}, step) {}
    SteppedValue(T value, T step) : value_(value), step_(step) {}
    T next() { return value_.fetch_add(step_); }
    T next(size_t n) { return value_.fetch_add(n * step_); }
    T next_raw(size_t raw_n) { return value_.fetch_add(raw_n); }

private:
    const T step_;
    Atomic<T> value_;
};

/* -----------------------------------------------
 * File page and paged files, provides useful macros
 * and structs to operate file page.
 ------------------------------------------------*/
#define KILO_BYTES(n) (uint64_t(n) << 10)
#define MEGA_BYTES(n) (uint64_t(n) << 20)
#define GIGA_BYTES(n) (uint64_t(n) << 30)
#define TERA_BYTES(n) (uint64_t(n) << 40)
// must be power of 2
#define FILE_PAGE_SIZE KILO_BYTES(4)

// File page header
struct __attribute__((__packed__)) FilePageHeader {
    uint64_t offset;
};

#define FILE_PAGE_HEADER_SIZE sizeof(FilePageHeader)
#define FILE_PAGE_AVALIABLE_SIZE (FILE_PAGE_SIZE - FILE_PAGE_HEADER_SIZE)

// File page
struct __attribute__((__packed__)) FilePage {
    FilePageHeader header;
    char content[FILE_PAGE_AVALIABLE_SIZE];
};
#define FILE_PAGE_SLOT_OFFSET_OF(offset) (offset & (FILE_PAGE_SIZE - 1) - FILE_PAGE_HEADER_SIZE)
#define FILE_PAGE_OFFSET_OF(offset) (offset - (offset & (FILE_PAGE_SIZE - 1))
#define FILE_PAGE_OF_PTR(ptr) ((FilePage*)ptr)
#define FILE_OFFSET_OF(page_offset, slot_offset) (page_offset + FILE_PAGE_HEADER_SIZE + slot_offset)
#define NEGATIVE_OFFSET uint64_t(-1LL)
#define PAGE_OFFSET_LIMIT TERA_BYTES(1)

extern void* map_file_page(int fd, size_t offset, bool readonly);
extern void unmap_file_page(void* addr);
class MappedFilePagePtr {
public:
    MappedFilePagePtr(void* addr) : file_page_((FilePage*)addr) {}
    MappedFilePagePtr(int fd, size_t offset, bool readonly) {
        file_page_ = (FilePage*)map_file_page(fd, offset, readonly);
    }
    ~MappedFilePagePtr() { unmap_file_page(file_page_); }
    FilePage& operator*() const noexcept { return *file_page_; }
    FilePage* operator->() const noexcept { return file_page_; }
    operator bool() const noexcept { return file_page_ != nullptr; }
    bool empty() const noexcept { return file_page_ == nullptr; }
    FilePage* get() noexcept { return file_page_; }
    MappedFilePagePtr& operator=(const MappedFilePagePtr&) = delete;

private:
    FilePage* file_page_ = nullptr;
};

using FilePageReader = std::function<void(const char*)>;
using FilePageWriter = std::function<void(char*)>;
#define PAGED_FILE_WRITE_BUFFER_SIZE MEGA_BYTES(32)
#define PAGES_IN_WRITE_BUFFER (PAGED_FILE_WRITE_BUFFER_SIZE / FILE_PAGE_SIZE)
class PagedFile {
    struct WriteBuffer {
        char buf[PAGED_FILE_WRITE_BUFFER_SIZE];
        uint64_t current_pages = 0;
        uint64_t start_offset = NEGATIVE_OFFSET;
        PagedFile* file;
        ~WriteBuffer() { file->flush(); }
    };
    static thread_local SharedPtr<WriteBuffer> tls_write_buffer_;

public:
    PagedFile(const String& file);
    ~PagedFile();

    int fd() const { return fd_; }
    const String& get_file() const { return this->file_; }
    size_t size() const { return this->size_; }
    void read(uint64_t offset, const FilePageReader& reader);
    void read(uint64_t offset, FilePage* page);
    void write(uint64_t offset, const FilePageWriter& writer);
    void write(uint64_t offset, const FilePage* page);
    // this is thread local buffered write
    uint64_t write(const FilePage* page);
    void mapped_read(uint64_t offset, const FilePageReader& reader);
    void mapped_write(uint64_t offset, const FilePageWriter& writer);
    void flush();
    uint64_t allocate_block(size_t size) { return page_offset.next_raw(size); }
#ifdef __linux__
    // use this carefully, because read throughput is not large and memory is
    // not large enough
    void readahead(uint64_t offset) { ::readahead(fd_, offset, FILE_PAGE_SIZE); }
#endif

protected:
    SteppedValue<uint64_t> page_offset{FILE_PAGE_SIZE};

private:
    int fd_ = -1;
    size_t size_ = 0;
    String file_;
};

/* -----------------------------------------------
 * MessageQueue and QueueStore, to divide the storage
 * into individual queues.
 ------------------------------------------------*/

class QueueStore;
struct __attribute__((__packed__)) MessagePageIndex {
    uint64_t volatile page_offset;
    uint64_t prev_total_msg_size;
    uint16_t msg_size = 0;
    MessagePageIndex() {}
    MessagePageIndex(uint64_t page_offset, uint64_t prev_total_msg_size)
        : page_offset(page_offset), prev_total_msg_size(prev_total_msg_size) {}
    uint64_t total_msg_size() const { return prev_total_msg_size + msg_size; }
};

class MessageQueue {
    friend class QueueStore;

public:
    explicit MessageQueue();
    explicit MessageQueue(uint32_t queue_id, PagedFile* data_file);

    uint32_t get_queue_id() const { return this->queue_id_; }

    void put(const MemBlock& message);
    Vector<MemBlock> get(uint64_t offset, uint64_t number);

protected:
    void read_msgs(const MessagePageIndex& index, uint64_t& offset, uint64_t& num, const char* ptr,
                   Vector<MemBlock>& msgs);
    size_t binary_search_indices(uint64_t msg_offset) const;
    // Methods for message slots in data page, true indicates page is full
    // and a new page's needed
    bool next_message_slot(uint16_t& slot_offset, uint16_t size);
    // Methods for write/flushing data
    void write_to_last_page(const MemBlock& msg, uint16_t slot_offset);
    void write_to_last_page(const char* ptr, size_t size, uint16_t slot_offset);
    // allocate next page, flush last page in last_page_ and set index
    void flush_last_page(bool release);
    void force_flush_last_page();
    // Methods for QueueStore to initialize id and name when it
    // create a new queue.
    void set_queue_id(uint32_t queue_id) { this->queue_id_ = queue_id; }
    void set_data_file(PagedFile* data_file) { this->data_file_ = data_file; }
    // Methods for extracting message length
    uint16_t extract_message_length(const char*& ptr);

    // Struct and methods for save/load metadata of this queue
    struct Metadata;
    void construct_metadata(const String& queue_name, Metadata& metadata) const;
    void flush_queue_metadata(const String& queue_name, int fd) const;
    String load_queue_metadata(const Metadata& metadata, const char* buf);

private:
    uint32_t queue_id_ = -1;

    // Cursors for writing data
    uint16_t cur_data_slot_off_ = 0;

    // Write buffer
    std::mutex wq_mutex_;
    FilePage* last_page_;

    // Paged message index
    Vector<MessagePageIndex> paged_message_indices_;
    // Date file
    PagedFile* data_file_;
};

<<<<<<< HEAD
#define DATA_FILE_SPLITS 4
=======
// forced 1
#define DATA_FILE_SPLITS 1
>>>>>>> a5aa9002

class QueueStore {
public:
    QueueStore(const String& location);
    ~QueueStore();

    void put(const String& queue_name, const MemBlock& message);
    Vector<MemBlock> get(const String& queue_name, long offset, long size);

protected:
    ConcurrentHashMap<String, SharedPtr<MessageQueue>> queues_{1000010};

    SharedPtr<MessageQueue> find_or_create_queue(const String& queue_name);
    SharedPtr<MessageQueue> find_queue(const String& queue_name) const;

    String data_file_path(int idx) const {
        return location_ + "/messages_" + std::to_string(idx) + ".data";
    }
    String index_file_path() const { return location_ + "/index.data"; }
    // load all queues' metadatas from disk file index.data
    void load_queues_metadatas();
    // flush all queues' metadatas to disk file index.data
    void flush_queues_metadatas();

private:
    String location_;
    PagedFile* data_files_[DATA_FILE_SPLITS];
    SteppedValue<uint32_t> next_queue_id_{1};
};

}  // namespace race2018

#endif  // QUEUE_RACE_STORAGE_H<|MERGE_RESOLUTION|>--- conflicted
+++ resolved
@@ -263,12 +263,8 @@
     PagedFile* data_file_;
 };
 
-<<<<<<< HEAD
-#define DATA_FILE_SPLITS 4
-=======
 // forced 1
 #define DATA_FILE_SPLITS 1
->>>>>>> a5aa9002
 
 class QueueStore {
 public:
