#include "storage.h"

#include <thread>
#include "tbb/parallel_for.h"

namespace race2018 {

void* map_file_page(int fd, size_t offset, bool readonly) {
    void* addr;
    if (readonly) {
        addr = ::mmap(nullptr, FILE_PAGE_SIZE, PROT_READ, MAP_SHARED, fd, offset);
    } else {
        addr = ::mmap(nullptr, FILE_PAGE_SIZE, PROT_READ | PROT_READ, MAP_SHARED, fd, offset);
    }
    if (addr == MAP_FAILED) {
        perror("mmap file failed");
        return nullptr;
    }
    return addr;
}

void unmap_file_page(void* addr) {
    if (addr == nullptr) return;
    ::munmap(addr, FILE_PAGE_SIZE);
}

PagedFile::PagedFile(const String& file) : file_(file) {
    fd_ = ::open(file.c_str(), O_RDWR | O_CREAT, 0644);
    assert(fd_ > 0);
    // read file size
    struct stat s;
    ::fstat(fd_, &s);
    size_ = s.st_size;
}

PagedFile::~PagedFile() {
    if (fd_ > 0) ::close(fd_);
}

void PagedFile::read(uint64_t offset, const FilePageReader& reader) {
    FilePage page;
    ssize_t ret = ::pread(fd_, (void*)&page, FILE_PAGE_SIZE, offset);
    if (ret == -1) {
        perror("read page failed");
        return;
    }
    reader(page.content);
}

void PagedFile::write(uint64_t offset, const FilePageWriter& writer) {
    FilePage page;
    writer(page.content);
    ssize_t ret = ::pwrite(fd_, (const void*)&page, FILE_PAGE_SIZE, offset);
    if (ret == -1) perror("write page failed");
}

void PagedFile::read(uint64_t offset, FilePage* page) {
    if (!page) return;
    ssize_t ret = ::pread(fd_, (void*)page, FILE_PAGE_SIZE, offset);
    if (ret == -1) perror("read page failed");
}

void PagedFile::write(uint64_t offset, const FilePage* page) {
    if (!page) return;
    ssize_t ret = ::pwrite(fd_, (const void*)page, FILE_PAGE_SIZE, offset);
    if (ret == -1) perror("write page failed");
}

void PagedFile::mapped_read(uint64_t offset, const FilePageReader& reader) {
    MappedFilePagePtr page_ptr(fd_, offset, true);
    if (!page_ptr) {
        LOG("fallback to pread");
        read(offset, reader);
    } else {
        reader(page_ptr->content);
    }
}

void PagedFile::mapped_write(uint64_t offset, const FilePageWriter& writer) {
    MappedFilePagePtr page_ptr(fd_, offset, false);
    if (!page_ptr) {
        LOG("fallback to pwrite");
        write(offset, writer);
    } else {
        writer(page_ptr->content);
    }
}

uint64_t PagedFile::next_page_offset() { return page_offset.next(); }

MessageQueue::MessageQueue() {}

MessageQueue::MessageQueue(uint32_t queue_id, const String& queue_name, PagedFile* data_file)
    : queue_id_(queue_id), queue_name_(queue_name), data_file_(data_file) {}

struct __attribute__((__packed__)) MessageQueue::MessageQueueIndexHeader {
    uint32_t queue_id;
    uint32_t name_size;
    uint64_t page_offset;
    uint16_t slot_offset;
    uint32_t indices_size;

    uint64_t index_size() const { return sizeof(MessageQueueIndexHeader) + extra_length(); }
    uint64_t extra_length() const { return name_size + indices_size * sizeof(MessagePageIndex); }
};

void MessageQueue::construct_header(MessageQueueIndexHeader& hdr) const {
    hdr.queue_id = queue_id_;
    hdr.name_size = queue_name_.size();
    hdr.page_offset = cur_data_page_off_;
    hdr.slot_offset = cur_data_slot_off_;
    hdr.indices_size = paged_message_indices_.size();
}

void MessageQueue::flush_queue_metadata(int fd) const {
    MessageQueueIndexHeader header;
    construct_header(header);
    size_t buf_len = header.index_size();

    char* buf[buf_len];
    buffer::write_to_buf(buf, header);
    memcpy(buf + sizeof(MessageQueueIndexHeader), queue_name_.c_str(), header.name_size);
    auto ptr = buf + sizeof(MessageQueueIndexHeader) + header.name_size;
    for (auto& index : paged_message_indices_) {
        buffer::write_to_buf(ptr, index);
        ptr += sizeof(index);
    }
    ::write(fd, buf, buf_len);
}

void MessageQueue::load_queue_metadata(const MessageQueueIndexHeader& hdr, const char* buf) {
    queue_id_ = hdr.queue_id;
    cur_data_page_off_ = hdr.page_offset;
    cur_data_slot_off_ = hdr.slot_offset;
    queue_name_ = String(buf, hdr.name_size);
    paged_message_indices_.reserve(hdr.indices_size);

    MessagePageIndex msg_index;
    auto ptr = buf + hdr.name_size;
    for (uint32_t i = 0; i < hdr.indices_size; ++i) {
        buffer::read_from_buf(ptr, msg_index);
        paged_message_indices_.push_back(msg_index);
        ptr += sizeof(MessagePageIndex);
    }
}

uint64_t MessageQueue::next_message_slot(uint64_t& page_offset, uint16_t& slot_offset,
                                         uint16_t size) {
    // first page will hold at most (queue_id / DATA_FILE_SPLITS) % 64 + 1 messages, this make write
    // more average
    if (paged_message_indices_.size() == 1 &&
        paged_message_indices_.back().msg_size >= ((queue_id_ / DATA_FILE_SPLITS) & 63) + 1) {
        uint64_t prev_data_page_off = cur_data_page_off_;
        page_offset = cur_data_page_off_ = data_file_->next_page_offset();
        slot_offset = 0;
        cur_data_slot_off_ = size;
        return prev_data_page_off;
    }

    // deal with the following pages
    if (cur_data_page_off_ == NEGATIVE_OFFSET ||
        cur_data_slot_off_ + size > FILE_PAGE_AVALIABLE_SIZE) {
        uint64_t prev_data_page_off = cur_data_page_off_;
        page_offset = cur_data_page_off_ = data_file_->next_page_offset();
        slot_offset = 0;
        cur_data_slot_off_ = size;
        return prev_data_page_off;
    } else {
        page_offset = cur_data_page_off_;
        slot_offset = cur_data_slot_off_;
        cur_data_slot_off_ += size;
        return cur_data_page_off_;
    }
}

void MessageQueue::flush_last_page(uint64_t page_offset, bool release) {
    if (!last_page_) return;

    std::unique_lock<std::mutex> lock(wq_mutex_);
    // write all messages in this queue to page of page_offset
    data_file_->write(page_offset, last_page_);
    if (release) {
        delete last_page_;
        last_page_ = nullptr;
    }
}

void MessageQueue::write_to_last_page(const MemBlock& msg, uint16_t slot_offset) {
    if (!last_page_) {
        // lazy allocate page
        last_page_ = new FilePage();
    }
    if (msg.size < 0x80) {
        last_page_->content[slot_offset] = msg.size;
        ::memcpy(last_page_->content + slot_offset + 1, msg.ptr, msg.size);
    } else {
        last_page_->content[slot_offset] = ((msg.size >> 8) | 0x80);
        last_page_->content[slot_offset + 1] = msg.size & 0xff;
        ::memcpy(last_page_->content + slot_offset + 2, msg.ptr, msg.size);
    }
}

// put is sequential to support index verification
void MessageQueue::put(const MemBlock& message) {
    // maximum support message size of
    assert(message.size <= 4000);

    uint16_t msg_size = message.size + 1;
    // use 2 bytes to record message length >= 128,
    // and use 1 byte to record message length < 128
    if (message.size >= 0x80) msg_size += 1;

    uint64_t page_offset;
    uint16_t slot_offset;
    uint64_t prev_page_offset = next_message_slot(page_offset, slot_offset, msg_size);
    if (prev_page_offset != page_offset) {
        // a new data page is allocated
        // flush messages of previous page
        flush_last_page(prev_page_offset, false);

        // create a new paged message index
        uint64_t prev_total_msg_size = 0;
        if (!paged_message_indices_.empty()) {
            auto& prev_index = paged_message_indices_.back();
            prev_total_msg_size = prev_index.total_msg_size();
        }
        paged_message_indices_.emplace_back(page_offset, prev_total_msg_size);
    }

    // write message into last page
    write_to_last_page(message, slot_offset);

    // free message
    ::free(message.ptr);

    ++paged_message_indices_.back().msg_size;
}

size_t MessageQueue::binary_search_indices(uint64_t msg_offset) const {
    size_t first = 0, last = paged_message_indices_.size();
    while (first < last) {
        size_t middle = first + (last - first) / 2;
        if (paged_message_indices_[middle].total_msg_size() <= msg_offset) {
            first = middle + 1;
        } else {
            last = middle;
        }
    }
    return first;
}

uint16_t MessageQueue::extract_message_length(const char*& ptr) {
    uint16_t msg_size = *(ptr++);
    if (msg_size < 0x80) {
        return msg_size;
    } else {
        return ((msg_size & 0x7f) << 8) + (uint8_t)(*(ptr++));
    }
}

void MessageQueue::read_msgs(const MessagePageIndex& index, uint64_t& offset, uint64_t& num,
                             const char* ptr, Vector<MemBlock>& msgs) {
    uint64_t cur_offset = index.prev_total_msg_size;
    uint16_t size = index.msg_size;
    if (offset >= cur_offset + size) return;

    auto begin = ptr;

    // skip to match offset
    while (cur_offset != offset && size > 0) {
        uint16_t msg_size = extract_message_length(begin);
        begin += msg_size;
        ++cur_offset, --size;
    }

    // read related messages to msgs
    while (num > 0 && size > 0) {
        uint16_t msg_size = extract_message_length(begin);
        msgs.push_back(new_memblock(begin, msg_size));
        begin += msg_size;
        ++cur_offset, ++offset, --num, --size;
    }
}

Vector<MemBlock> MessageQueue::get(uint64_t offset, uint64_t number) {
    // flush and release the last writing page
    if (last_page_) flush_last_page();

    size_t first_page_idx = binary_search_indices(offset);

    // messages from offset is not found
    if (first_page_idx == paged_message_indices_.size()) {
        return Vector<MemBlock>();
    }

    size_t last_page_idx = binary_search_indices(offset + number - 1);
    if (last_page_idx == paged_message_indices_.size()) {
        --last_page_idx;
    }

    uint64_t available_size =
        std::min(offset + number, paged_message_indices_[last_page_idx].total_msg_size()) -
        std::max(offset, paged_message_indices_[first_page_idx].prev_total_msg_size);
    number = std::min(number, available_size);

    Vector<MemBlock> msgs;
    msgs.reserve(number);

    for (size_t page_idx = first_page_idx; page_idx <= last_page_idx; ++page_idx) {
        auto& index = paged_message_indices_[page_idx];
        // read all messages to msgs
        data_file_->read(index.page_offset,
                         [this, &index, &offset, &number, &msgs](const char* ptr) {
                             this->read_msgs(index, offset, number, ptr, msgs);
                         });
    }

<<<<<<< HEAD
#ifdef __linux__
    // try to read ahead next page
    // if (last_page_idx + 1 != paged_message_indices_.size()) {
    //     data_file_->readahead(paged_message_indices_[last_page_idx + 1].page_offset);
    // }
#endif

=======
>>>>>>> e98fb717
    return msgs;
}

QueueStore::QueueStore(const String& location) : location_(location) {
    // load all data files
    for (int i = 0; i < DATA_FILE_SPLITS; ++i) {
        data_files_[i] = new PagedFile(data_file_path(i));
    }

    // currently loading from index file is disabled.
    /* load_queues_metadatas(); */
}

QueueStore::~QueueStore() {
    flush_queues_metadatas();

    for (int i = 0; i < DATA_FILE_SPLITS; ++i) {
        delete data_files_[i];
    }
}

void QueueStore::load_queues_metadatas() {
    int fd = ::open(index_file_path().c_str(), O_RDONLY);
    if (fd < 0) return;

    char header_buf[sizeof(MessageQueue::MessageQueueIndexHeader)];
    while (::read(fd, header_buf, sizeof(header_buf)) == sizeof(header_buf)) {
        MessageQueue::MessageQueueIndexHeader header;
        buffer::read_from_buf(header_buf, header);
        char extra_buf[header.extra_length()];
        if (::read(fd, extra_buf, sizeof(extra_buf)) != (ssize_t)sizeof(extra_buf)) return;

        // set up queue
        SharedPtr<MessageQueue> q = std::make_shared<MessageQueue>();
        q->load_queue_metadata(header, extra_buf);
        q->set_data_file(data_files_[q->get_queue_id() % DATA_FILE_SPLITS]);

        // add this queue
        queues_.insert(std::make_pair(q->get_queue_name(), q));
    }
}

void QueueStore::flush_queues_metadatas() {
    int fd = ::open(index_file_path().c_str(), O_RDWR | O_CREAT | O_TRUNC, 0644);
    assert(fd > 0);
    for (auto& entry : queues_) {
        auto& q = entry.second;
        q->flush_last_page();
        q->flush_queue_metadata(fd);
    }
}

SharedPtr<MessageQueue> QueueStore::find_or_create_queue(const String& queue_name) {
    ConcurrentHashMap<String, SharedPtr<MessageQueue>>::const_accessor ac;
    if (!queues_.find(ac, queue_name)) {
        uint32_t queue_id = next_queue_id_.next();
        SharedPtr<MessageQueue> queue_ptr = std::make_shared<MessageQueue>(
            queue_id, queue_name, data_files_[queue_id % DATA_FILE_SPLITS]);
        queues_.insert(ac, std::make_pair(queue_name, queue_ptr));
        DLOG("Created a new queue, id: %d, name: %s", q->get_queue_id(),
             q->get_queue_name().c_str());
    }
    return ac->second;
}

SharedPtr<MessageQueue> QueueStore::find_queue(const String& queue_name) const {
    ConcurrentHashMap<String, SharedPtr<MessageQueue>>::const_accessor ac;
    auto found = queues_.find(ac, queue_name);
    return found ? ac->second : nullptr;
}

void QueueStore::sweep_caches() {
    bool expected = false;
    if (cache_cleared.compare_exchange_strong(expected, true)) {
        std::thread sweeper([this]() {
            size_t grainsize = queues_.size() / std::thread::hardware_concurrency();
            using RangeType = ConcurrentHashMap<String, SharedPtr<MessageQueue>>::const_range_type;
            tbb::parallel_for(queues_.range(grainsize), [](const RangeType& r) {
                for (auto it = r.begin(); it != r.end(); ++it) {
                    auto mq_ptr = it->second;
                    mq_ptr->flush_last_page();
                }
            });
        });
        sweeper.detach();
    }
}

void QueueStore::put(const String& queue_name, const MemBlock& message) {
    if (!message.ptr) return;
    // mark cache's not cleared
    cache_cleared.store(false);

    auto q_ptr = find_or_create_queue(queue_name);
    q_ptr->put(message);
}

Vector<MemBlock> QueueStore::get(const String& queue_name, long offset, long size) {
    // sweep all queues' writing cache
    if (!cache_cleared.load()) sweep_caches();

    auto q_ptr = find_queue(queue_name);
    if (q_ptr) return q_ptr->get(offset, size);
    // return empty list when queue is not found
    return Vector<MemBlock>();
}
}  // namespace race2018<|MERGE_RESOLUTION|>--- conflicted
+++ resolved
@@ -315,16 +315,6 @@
                          });
     }
 
-<<<<<<< HEAD
-#ifdef __linux__
-    // try to read ahead next page
-    // if (last_page_idx + 1 != paged_message_indices_.size()) {
-    //     data_file_->readahead(paged_message_indices_[last_page_idx + 1].page_offset);
-    // }
-#endif
-
-=======
->>>>>>> e98fb717
     return msgs;
 }
 
